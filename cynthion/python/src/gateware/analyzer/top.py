#!/usr/bin/env python3
# pylint: disable=maybe-no-member
#
# This file is part of Cynthion.
#
# Copyright (c) 2020-2023 Great Scott Gadgets <info@greatscottgadgets.com>
# SPDX-License-Identifier: BSD-3-Clause

""" Generic USB analyzer backend generator for LUNA. """

import time
import errno


import usb
from datetime import datetime
from enum import IntEnum, IntFlag

from amaranth                            import Signal, Elaboratable, Module, DomainRenamer, ResetInserter, Mux
from amaranth.build.res                  import ResourceError
from usb_protocol.emitters               import DeviceDescriptorCollection
from usb_protocol.types                  import USBRequestType, USBRequestRecipient

from luna.usb2                           import USBDevice, USBStreamInEndpoint
from luna                                import top_level_cli

from luna.gateware.usb.request.control   import ControlRequestHandler
from luna.gateware.usb.stream            import USBInStreamInterface
from luna.gateware.stream.generator      import StreamSerializer
from luna.gateware.utils.cdc             import synchronize
from luna.gateware.architecture.car      import LunaECP5DomainGenerator
from luna.gateware.architecture.flash_sn import ECP5FlashUIDStringDescriptor
from luna.gateware.interface.ulpi        import UTMITranslator
from luna.gateware.usb.usb2              import USBSpeed
from luna.gateware.usb.usb2.control      import USBControlEndpoint
from luna.gateware.usb.request.standard  import StandardRequestHandler
from luna.gateware.usb.request.windows   import MicrosoftOS10DescriptorCollection, MicrosoftOS10RequestHandler

from apollo_fpga.gateware.advertiser     import ApolloAdvertiser, ApolloAdvertiserRequestHandler

from usb_protocol.emitters.descriptors.standard import get_string_descriptor
from usb_protocol.types.descriptors.microsoft10 import RegistryTypes

from .analyzer                           import USBAnalyzer
from .fifo                               import Stream16to8, StreamFIFO, AsyncFIFOReadReset, HyperRAMPacketFIFO
from .speed_detection                    import USBAnalyzerSpeedDetector
from .speeds                             import USBAnalyzerSpeed
from .events                             import USBAnalyzerEvent

import cynthion


USB_VENDOR_ID        = cynthion.shared.usb.bVendorId.cynthion
USB_PRODUCT_ID       = cynthion.shared.usb.bProductId.cynthion

BULK_ENDPOINT_NUMBER  = 1
BULK_ENDPOINT_ADDRESS = 0x80 | BULK_ENDPOINT_NUMBER
MAX_BULK_PACKET_SIZE  = 512


class USBAnalyzerRegister(Elaboratable):

    def __init__(self, reset=0x00):
        self.current = Signal(8, reset=reset)
        self.next = Signal(8)
        self.write = Signal()

    def elaborate(self, platform):
        m = Module()
        with m.If(self.write):
            m.d.sync += self.current.eq(self.next)
        return m


class USBAnalyzerVendorRequests(IntEnum):
    GET_STATE = 0
    SET_STATE = 1
    GET_SPEEDS = 2
    SET_TEST_CONFIG = 3


class USBAnalyzerSupportedSpeeds(IntFlag):
    USB_SPEED_AUTO = 0b0001
    USB_SPEED_LOW  = 0b0010
    USB_SPEED_FULL = 0b0100
    USB_SPEED_HIGH = 0b1000


class USBAnalyzerVendorRequestHandler(ControlRequestHandler):

    def __init__(self, state, test_config):
        self.state = state
        self.test_config = test_config
        super().__init__()

    def elaborate(self, platform):
        m = Module()
        interface = self.interface

        # Create convenience aliases for our interface components.
        setup               = interface.setup
        handshake_generator = interface.handshakes_out

        # Transmitter for small-constant-response requests
        m.submodules.transmitter = transmitter = \
            StreamSerializer(data_length=1, domain="usb", stream_type=USBInStreamInterface, max_length_width=1)

        # Handle vendor requests to our interface.
        with m.If(
                (setup.type == USBRequestType.VENDOR) &
                (setup.recipient == USBRequestRecipient.INTERFACE) &
                (setup.index == 0)):

            m.d.comb += interface.claim.eq(
                (setup.request == USBAnalyzerVendorRequests.GET_STATE) |
                (setup.request == USBAnalyzerVendorRequests.SET_STATE) |
                (setup.request == USBAnalyzerVendorRequests.GET_SPEEDS)|
                (setup.request == USBAnalyzerVendorRequests.SET_TEST_CONFIG))

            with m.FSM(domain="usb"):

                # IDLE -- not handling any active request
                with m.State('IDLE'):

                    # If we've received a new setup packet, handle it.
                    with m.If(setup.received):

                        # Select which vendor we're going to handle.
                        with m.Switch(setup.request):

                            with m.Case(USBAnalyzerVendorRequests.GET_STATE):
                                m.next = 'GET_STATE'
                            with m.Case(USBAnalyzerVendorRequests.SET_STATE):
                                m.next = 'SET_STATE'
                            with m.Case(USBAnalyzerVendorRequests.GET_SPEEDS):
                                m.next = 'GET_SPEEDS'
                            with m.Case(USBAnalyzerVendorRequests.SET_TEST_CONFIG):
                                m.next = 'SET_TEST_CONFIG'

                # GET_STATE -- Fetch the device's state
                with m.State('GET_STATE'):
                    self.handle_simple_data_request(m, transmitter, self.state.current, length=1)

                # SET_STATE -- The host is trying to set our state
                with m.State('SET_STATE'):
                    self.handle_register_write_request(m, self.state.next, self.state.write)

                # GET_SPEEDS -- Fetch the device's supported USB speeds
                with m.State('GET_SPEEDS'):
                    supported_speeds = \
                        USBAnalyzerSupportedSpeeds.USB_SPEED_LOW | \
                        USBAnalyzerSupportedSpeeds.USB_SPEED_FULL | \
                        USBAnalyzerSupportedSpeeds.USB_SPEED_HIGH

                    # Automatic speed detection is only supported on Cynthion r0.6+.
                    if platform.version >= (0, 6):
                        supported_speeds |= \
                            USBAnalyzerSupportedSpeeds.USB_SPEED_AUTO

                    self.handle_simple_data_request(m, transmitter, supported_speeds, length=1)

                # SET_TEST_CONFIG -- The host is trying to configure our test device
                with m.State('SET_TEST_CONFIG'):
                    self.handle_register_write_request(m, self.test_config.next, self.test_config.write)

        return m


class USBAnalyzerApplet(Elaboratable):
    """ Gateware that serves as a generic USB analyzer backend.

    WARNING: This is _incomplete_! It's missing:
        - DRAM backing for analysis
    """

    def create_descriptors(self, platform, sharing):
        """ Create the descriptors we want to use for our device. """

        major, minor = platform.version
        descriptors = DeviceDescriptorCollection()

        #
        # We'll add the major components of the descriptors we we want.
        # The collection we build here will be necessary to create a standard endpoint.
        #

        # We'll need a device descriptor...
        with descriptors.DeviceDescriptor() as d:
            d.idVendor           = USB_VENDOR_ID
            d.idProduct          = USB_PRODUCT_ID

            d.iManufacturer      = "Cynthion Project"
            d.iProduct           = "USB Analyzer"
            d.iSerialNumber      = ECP5FlashUIDStringDescriptor
            d.bcdDevice          = major + (minor * 0.01)

            d.bNumConfigurations = 1


        # ... and a description of the USB configuration we'll provide.
        with descriptors.ConfigurationDescriptor() as c:

            with c.InterfaceDescriptor() as i:
                i.bInterfaceNumber = 0
                i.bInterfaceClass = 0xFF
                i.bInterfaceSubclass = cynthion.shared.usb.bInterfaceSubClass.analyzer
                i.bInterfaceProtocol = cynthion.shared.usb.bInterfaceProtocol.analyzer

                with i.EndpointDescriptor() as e:
                    e.bEndpointAddress = BULK_ENDPOINT_ADDRESS
                    e.wMaxPacketSize   = MAX_BULK_PACKET_SIZE

            # Include Apollo stub interface, if using a shared port.
            if sharing is not None:
                with c.InterfaceDescriptor() as i:
                    i.bInterfaceNumber = 1
                    i.bInterfaceClass = 0xFF
                    i.bInterfaceSubclass = cynthion.shared.usb.bInterfaceSubClass.apollo
                    i.bInterfaceProtocol = ApolloAdvertiserRequestHandler.PROTOCOL_VERSION

        return descriptors


    def elaborate(self, platform):
        m = Module()

        # State register
        m.submodules.state = state = USBAnalyzerRegister()
        speed_selection = state.current[1:3]

        # Test config register
        m.submodules.test_config = test_config = USBAnalyzerRegister(reset=0x01)

        # Generate our clock domains.
        clocking = LunaECP5DomainGenerator()
        m.submodules.clocking = clocking

        # Create our UTMI translator.
        ulpi = platform.request("target_phy")
        m.submodules.utmi = utmi = UTMITranslator(ulpi=ulpi)

        # Strap our power controls to be in VBUS passthrough by default,
        # on the target port.
        if platform.version >= (0, 6):
            # On Cynthion r1.4, Target-C to Target-A VBUS passthrough is
            # off by default and must be enabled by the gateware.
            m.d.comb += [
                platform.request("target_c_vbus_en").o  .eq(1),
            ]
            # On Cynthion r0.6 - r1.3 this passthrough is enabled by
            # default, even with the hardware unpowered, but it does no
            # harm to explicitly set it here.

            # Tap the D+/D- signals for speed detection.
            usb_dp = Signal()
            usb_dm = Signal()
            usb_dp_input = platform.request("target_usb_dp_chirp").i
            usb_dm_input = platform.request("target_usb_dm_chirp").i
            m.d.usb += [
                usb_dp.eq(usb_dp_input),
                usb_dm.eq(usb_dm_input),
            ]

            # Add a speed detector and use it when selected.
            m.submodules.speed = speed_detector = USBAnalyzerSpeedDetector()
            phy_speed = Mux(
                speed_selection == USBAnalyzerSpeed.AUTO,
                speed_detector.phy_speed,
                speed_selection)
            detected_speed = Mux(
                speed_selection == USBAnalyzerSpeed.AUTO,
                speed_detector.detected_speed,
                speed_selection)
            event_strobe = speed_detector.event_strobe
            event_code = speed_detector.event_code

            # Provide the necessary signals for speed detection.
            m.d.comb += [
                speed_detector.reset.eq(state.write),
                speed_detector.line_state.eq(utmi.line_state),
                speed_detector.usb_dp.eq(usb_dp),
                speed_detector.usb_dm.eq(usb_dm),
                speed_detector.vbus_connected.eq(utmi.session_valid),
            ]
        else:
            # On Cynthion r0.1 - r0.5, there is no `target_c_vbus_en`
            # signal. The following two signals are needed to have
            # the same effect:
            m.d.comb += [
                platform.request("power_a_port").o      .eq(0),
                platform.request("pass_through_vbus").o .eq(1),
            ]

            # Speed selection is manual only.
            phy_speed = detected_speed = next_speed = speed_selection
            event_strobe = False
            event_code = USBAnalyzerEvent.NONE

        # Set up our parameters.
        m.d.comb += [
<<<<<<< HEAD
            # Set our mode to non-driving and to the desired speed.
            utmi.op_mode     .eq(0b01),
            utmi.xcvr_select .eq(phy_speed),

            # Disable all of our terminations, as we want to participate in
            # passive observation.
            utmi.dm_pulldown .eq(0),
            utmi.dm_pulldown .eq(0),
            utmi.term_select .eq(0),
=======

            # Set PHY mode to non-driving as we want to passively observe.
            #
            # `dp_pulldown`, `dm_pulldown` and `term_select` do not need to be
            # configured as these values are "don't cares" for this specific
            # `op_mode` (see ULPI Specification rev. 1.1 Table 41).
            utmi.op_mode     .eq(0b01),
            utmi.xcvr_select .eq(state.current[1:3]),
>>>>>>> 5f732f35
        ]

        # Select the appropriate PHY according to platform version.
        if platform.version >= (0, 6):
            phy_name = "control_phy"

            # Also set up a test device on the AUX PHY.
            m.submodules += AnalyzerTestDevice(test_config)
        else:
            phy_name = "host_phy"

        # Check how the port is shared with Apollo.
        sharing = platform.port_sharing(phy_name)

        # Create our USB uplink interface...
        uplink_ulpi = platform.request(phy_name)
        m.submodules.usb = usb = USBDevice(bus=uplink_ulpi)

        # Create descriptors.
        descriptors = self.create_descriptors(platform, sharing)

        # Add Microsoft OS 1.0 descriptors for Windows compatibility.
        descriptors.add_descriptor(get_string_descriptor("MSFT100\xee"), index=0xee)
        msft_descriptors = MicrosoftOS10DescriptorCollection()
        with msft_descriptors.ExtendedCompatIDDescriptor() as c:
            with c.Function() as f:
                f.bFirstInterfaceNumber = 0
                f.compatibleID          = 'WINUSB'
            if sharing is not None:
                with c.Function() as f:
                    f.bFirstInterfaceNumber = 1
                    f.compatibleID          = 'WINUSB'
        with msft_descriptors.ExtendedPropertiesDescriptor() as d:
            with d.Property() as p:
                p.dwPropertyDataType = RegistryTypes.REG_SZ
                p.PropertyName       = "DeviceInterfaceGUID"
                p.PropertyData       = "{88bae032-5a81-49f0-bc3d-a4ff138216d6}"

        # Add our standard control endpoint to the device.
        control_endpoint = usb.add_standard_control_endpoint(descriptors, avoid_blockram=True)

        # Add handler for Microsoft descriptors.
        msft_handler = MicrosoftOS10RequestHandler(msft_descriptors, request_code=0xee)
        control_endpoint.add_request_handler(msft_handler)

        # Add our vendor request handler to the control endpoint.
        vendor_request_handler = USBAnalyzerVendorRequestHandler(state, test_config)
        control_endpoint.add_request_handler(vendor_request_handler)

        # If needed, create an advertiser and add its request handler.
        if sharing == "advertising":
            adv = m.submodules.adv = ApolloAdvertiser()
            control_endpoint.add_request_handler(adv.default_request_handler(1))

        # Add a stream endpoint to our device.
        stream_ep = USBStreamInEndpoint(
            endpoint_number=BULK_ENDPOINT_NUMBER,
            max_packet_size=MAX_BULK_PACKET_SIZE
        )
        usb.add_endpoint(stream_ep)

        # Create a USB analyzer.
        m.submodules.analyzer = analyzer = USBAnalyzer(
            utmi, utmi.session_valid, detected_speed, event_strobe, event_code)

        # Follow this with a HyperRAM FIFO for additional buffering.
        reset_on_start = ResetInserter(analyzer.starting)
        m.submodules.psram_fifo = psram_fifo = reset_on_start(
            HyperRAMPacketFIFO(out_fifo_depth=128))

        # Convert the 16-bit stream into an 8-bit one for output.
        m.submodules.s16to8 = s16to8 = reset_on_start(Stream16to8())

        # Add a special stream clock converter for 'sync' to 'usb' crossing.
        m.submodules.clk_conv = clk_conv = StreamFIFO(
            AsyncFIFOReadReset(width=8, depth=4, r_domain="usb", w_domain="sync"))

        m.d.comb += [
            # Connect enable signal to host-controlled state register.
            analyzer.capture_enable     .eq(state.current[0]),

            # Flush endpoint when analyzer is idle with capture disabled.
            stream_ep.flush             .eq(analyzer.idle & ~analyzer.capture_enable),

            # Discard old data buffered by endpoint when the analyzer starts.
            stream_ep.discard           .eq(analyzer.starting),

            # USB stream pipeline.
            psram_fifo.input            .stream_eq(analyzer.stream),
            s16to8.input                .stream_eq(psram_fifo.output),
            clk_conv.input              .stream_eq(s16to8.output),
            clk_conv.fifo.ext_rst       .eq(analyzer.starting),
            stream_ep.stream            .stream_eq(clk_conv.output),

            usb.connect                 .eq(1),

            # LED indicators.
            platform.request("led", 0).o  .eq(analyzer.capturing),
            platform.request("led", 1).o  .eq(stream_ep.stream.valid),
            platform.request("led", 2).o  .eq(analyzer.overrun),

            platform.request("led", 3).o  .eq(utmi.session_valid),
            platform.request("led", 4).o  .eq(utmi.rx_active),
            platform.request("led", 5).o  .eq(utmi.rx_error),
        ]

        # Return our elaborated module.
        return m


class AnalyzerTestDevice(Elaboratable):
    """ Built-in example device that can be used to test the analyzer. """

    SPEEDS = (USBSpeed.HIGH, USBSpeed.FULL, USBSpeed.LOW)

    EP0_MAX_SIZE = {
        USBSpeed.HIGH: 64,
        USBSpeed.FULL: 64,
        USBSpeed.LOW: 8,
    }

    INT_EP_MAX_SIZE = {
        USBSpeed.HIGH: 512,
        USBSpeed.FULL: 64,
        USBSpeed.LOW: 8,
    }

    INT_EP_NUM = {
        USBSpeed.HIGH: 1,
        USBSpeed.FULL: 2,
        USBSpeed.LOW: 3,
    }

    def __init__(self, config):
        self.config = config

    def create_descriptors(self, speed):
        descriptors = DeviceDescriptorCollection()

        with descriptors.DeviceDescriptor() as d:
            d.idVendor           = cynthion.shared.usb.bVendorId.example
            d.idProduct          = cynthion.shared.usb.bProductId.analyzer_test
            d.iManufacturer      = "Cynthion Project"
            d.iProduct           = "USB Analyzer Test Device"
            d.bcdDevice          = 0.01
            d.bNumConfigurations = 1
            d.bMaxPacketSize0    = self.EP0_MAX_SIZE[speed]

        with descriptors.ConfigurationDescriptor() as c:
            with c.InterfaceDescriptor() as i:
                i.bInterfaceNumber = 0
                with i.EndpointDescriptor() as e:
                    e.bEndpointAddress = 0x80 | self.INT_EP_NUM[speed]
                    e.bmAttributes     = 0x03 # Interrupt endpoint
                    e.wMaxPacketSize   = self.INT_EP_MAX_SIZE[speed]
                    e.bInterval        = 0x05 # 5ms interval

        descriptors.add_descriptor(
                get_string_descriptor("MSFT100\xee"), index=0xee)

        return descriptors

    def elaborate(self, platform):
        m = Module()

        # Create a USB device and connect it as required.
        m.submodules.usb = usb = USBDevice(bus=platform.request("aux_phy"))
        current_speed = self.config.current[1:3]
        m.d.comb += [
            usb.connect.eq(self.config.current[0]),
            usb.low_speed_only.eq(current_speed == USBSpeed.LOW),
            usb.full_speed_only.eq(current_speed == USBSpeed.FULL),
        ]

        # Create control endpoint.
        control_ep = USBControlEndpoint(utmi=usb.utmi)

        # Add standard request handlers for each speed.
        for speed in self.SPEEDS:
            handler = StandardRequestHandler(
                self.create_descriptors(speed),
                self.EP0_MAX_SIZE[speed],
                avoid_blockram=True,
                blacklist=[lambda setup,speed=speed: current_speed != speed])
            control_ep.add_request_handler(handler)

        # Add Microsoft descriptors for Windows compatibility.
        msft_descriptors = MicrosoftOS10DescriptorCollection()
        with msft_descriptors.ExtendedCompatIDDescriptor() as c:
            with c.Function() as f:
                f.bFirstInterfaceNumber = 0
                f.compatibleID          = 'WINUSB'

        # Add handler for Microsoft descriptors.
        msft_handler = MicrosoftOS10RequestHandler(
                msft_descriptors, request_code=0xee)
        control_ep.add_request_handler(msft_handler)

        # Add control endpoint.
        usb.add_endpoint(control_ep)

        # Add IN endpoints for each speed.
        for speed in self.SPEEDS:
            in_ep = USBStreamInEndpoint(
                endpoint_number=self.INT_EP_NUM[speed],
                max_packet_size=self.INT_EP_MAX_SIZE[speed])
            usb.add_endpoint(in_ep)

            # Output a counter to the endpoint.
            counter = Signal(8)
            m.d.comb += [
                in_ep.stream.valid.eq(1),
                in_ep.stream.payload.eq(counter),
            ]
            with m.If(in_ep.stream.ready):
                m.d.usb += counter.eq(counter + 1)

        return m


if __name__ == "__main__":
    top_level_cli(USBAnalyzerApplet)<|MERGE_RESOLUTION|>--- conflicted
+++ resolved
@@ -298,26 +298,13 @@
 
         # Set up our parameters.
         m.d.comb += [
-<<<<<<< HEAD
-            # Set our mode to non-driving and to the desired speed.
-            utmi.op_mode     .eq(0b01),
-            utmi.xcvr_select .eq(phy_speed),
-
-            # Disable all of our terminations, as we want to participate in
-            # passive observation.
-            utmi.dm_pulldown .eq(0),
-            utmi.dm_pulldown .eq(0),
-            utmi.term_select .eq(0),
-=======
-
-            # Set PHY mode to non-driving as we want to passively observe.
+            # Set PHY mode to non-driving and to the desired speed.
             #
             # `dp_pulldown`, `dm_pulldown` and `term_select` do not need to be
             # configured as these values are "don't cares" for this specific
             # `op_mode` (see ULPI Specification rev. 1.1 Table 41).
             utmi.op_mode     .eq(0b01),
-            utmi.xcvr_select .eq(state.current[1:3]),
->>>>>>> 5f732f35
+            utmi.xcvr_select .eq(phy_speed),
         ]
 
         # Select the appropriate PHY according to platform version.
