--- conflicted
+++ resolved
@@ -16,11 +16,7 @@
 from datetime import datetime
 from enum import IntEnum, IntFlag
 
-<<<<<<< HEAD
-from amaranth                            import Signal, Elaboratable, Module, DomainRenamer, ResetInserter, Mux, Array
-=======
-from amaranth                            import Signal, Elaboratable, Module, DomainRenamer, ResetInserter, C, Mux
->>>>>>> 1ced76cd
+from amaranth                            import Signal, Elaboratable, Module, DomainRenamer, ResetInserter, C, Mux, Array
 from amaranth.build.res                  import ResourceError
 from usb_protocol.emitters               import DeviceDescriptorCollection
 from usb_protocol.types                  import USBRequestType, USBRequestRecipient
@@ -268,7 +264,7 @@
 
         # State register
         m.submodules.state = state = USBAnalyzerRegister()
-        speed_selection = state.current[1:3]
+        speed_selection = state.current[USBAnalyzerState.SPEED]
 
         # Test config register
         m.submodules.test_config = test_config = USBAnalyzerRegister(reset=0x01)
@@ -281,7 +277,6 @@
         ulpi = platform.request("target_phy")
         m.submodules.utmi = utmi = UTMITranslator(ulpi=ulpi)
 
-<<<<<<< HEAD
         # Add event detectors for fixed speeds.
         m.submodules.hs_event = hs_event_detector = USBHighSpeedEventDetector()
         m.submodules.fs_event = fs_event_detector = USBFullSpeedEventDetector()
@@ -297,13 +292,9 @@
             ls_event_detector.vbus_connected.eq(utmi.session_valid),
         ]
 
-        # Strap our power controls to be in VBUS passthrough by default,
-        # on the target port.
-=======
         # Connect our power controls. The power_control_enable bit must be set
         # to use this feature, otherwise the default pass-through is enabled.
         power_control_enable = state.current[USBAnalyzerState.POWER_CONTROL_ENABLE]
->>>>>>> 1ced76cd
         if platform.version >= (0, 6):
             m.d.comb += [
                 # Connect all the VBUS switch controls.
@@ -322,10 +313,6 @@
                     Mux(power_control_enable,
                         state.current[USBAnalyzerState.VBUS_TARGET_A_DISCHARGE], False)),
             ]
-<<<<<<< HEAD
-            # On Cynthion r0.6 - r1.3 this passthrough is enabled by
-            # default, even with the hardware unpowered, but it does no
-            # harm to explicitly set it here.
 
             # Tap the D+/D- signals for speed detection.
             usb_dp = Signal()
@@ -359,8 +346,6 @@
                 speed_detector.vbus_connected.eq(utmi.session_valid),
             ]
 
-=======
->>>>>>> 1ced76cd
         else:
             m.d.comb += [
                 # On the r0.1 to r0.5 boards, power switching is different.
@@ -411,11 +396,7 @@
             # configured as these values are "don't cares" for this specific
             # `op_mode` (see ULPI Specification rev. 1.1 Table 41).
             utmi.op_mode     .eq(0b01),
-<<<<<<< HEAD
             utmi.xcvr_select .eq(phy_speed),
-=======
-            utmi.xcvr_select .eq(state.current[USBAnalyzerState.SPEED]),
->>>>>>> 1ced76cd
         ]
 
         # Select the appropriate PHY according to platform version.
